--- conflicted
+++ resolved
@@ -82,76 +82,6 @@
     suffix: Option<String>,
 }
 
-<<<<<<< HEAD
-pub(crate) struct OpenedFile {
-    file: Encoder<'static, File>,
-    name: PathBuf,
-    written: u64,
-    expires: Option<Instant>,
-}
-
-impl Drop for OpenedFile {
-    fn drop(&mut self) {
-        self.file.do_finish().ok();
-        mark_path_as_done(&self.name).ok();
-        tracing::debug!("Flushed {:?}", self.name);
-    }
-}
-
-fn mark_path_as_done(path: &PathBuf) -> std::io::Result<()> {
-    let meta = path.metadata()?;
-    // Remove the `w` bit to signal to the tailer that this
-    // file will not be written to any more and that it is
-    // now considered to be complete
-    let mut perms = meta.permissions();
-    perms.set_readonly(true);
-    std::fs::set_permissions(path, perms)
-}
-
-fn mark_existing_logs_as_done_in_dir(dir: &std::path::Path) -> anyhow::Result<()> {
-    match std::fs::read_dir(dir) {
-        Ok(d) => {
-            for entry in d {
-                if let Ok(entry) = entry {
-                    match entry.file_name().to_str() {
-                        Some(name) if name.starts_with('.') => {
-                            continue;
-                        }
-                        None => continue,
-                        Some(_name) => {
-                            if let Ok(file_type) = entry.file_type() {
-                                if file_type.is_file() {
-                                    mark_path_as_done(&entry.path()).ok();
-                                }
-                            }
-                        }
-                    }
-                }
-            }
-            Ok(())
-        }
-        Err(err) => {
-            if err.kind() == std::io::ErrorKind::NotFound {
-                // If there's no dir, there's nothing to mark done!
-                Ok(())
-            } else if err.kind() == std::io::ErrorKind::PermissionDenied {
-                tracing::warn!(
-                    "skipping marking existing logs as done in {}: {err:#}",
-                    dir.display()
-                );
-                Ok(())
-            } else {
-                anyhow::bail!(
-                    "failed to mark existing logs as done in {}: {err:#}",
-                    dir.display()
-                );
-            }
-        }
-    }
-}
-
-=======
->>>>>>> 0a112417
 pub struct LogThreadState {
     pub params: LogFileParams,
     pub receiver: Receiver<LogCommand>,
