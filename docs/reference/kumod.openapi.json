--- conflicted
+++ resolved
@@ -6,11 +6,7 @@
     "license": {
       "name": "Apache-2.0"
     },
-<<<<<<< HEAD
-    "version": "2025.07.08-c8974a14"
-=======
     "version": "2025.07.21-fc739b66"
->>>>>>> 7e6ca34e
   },
   "paths": {
     "/api/admin/bounce/v1": {
