# Unreleased Changes in The Mainline

## Breaking Changes

 * Enabling
   [`batch_handling="BatchByDomain"`](../reference/kumo/start_esmtp_listener/batch_handling.md)
   will cause [message:recipient](../reference/message/recipient.md) and the
   `recipient` field of [Log Record](../reference/log_record.md) to switch to
   an array holding the list of recipients.  These are *NOT* active by default,
   but if you wish to enable them you should audit your policy and consider
   switching to using
   [message:recipient_list](../reference/message/recipient_list.md) as well as
   review your log processors to ensure that they are able to handle the
   `recipient` field being either an array or a string, or otherwise adjusting
   your log templates accordingly.
 * HTTP injections no longer consider the `Forwarded` header as a source of
   information to populate the `received_from` metadata.  Instead, only the
   directly connecting IP information will be used.  See the [upstream
   issue](https://github.com/imbolc/axum-client-ip/issues/32) for more
   information.
 * Our SMTP client now treats a 552 response during `RCPT TO` as a
   `TransientFailure` instead of a `PermanentFailure` as described by [RFC 5321
   Section
   4.5.3.1.10](https://datatracker.ietf.org/doc/html/rfc5321#section-4.5.3.1.10).
   If you are employing
   [smtp_server_rewrite_response](../reference/events/smtp_server_rewrite_response.md)
   and happen to rewrite transient codes to `552` then you will find that the
   disposition remains as a `TransientFailure` even after the rewrite.  Our
   recommendation is that you update such rewrite rules to use `550` or `555`
   to avoid this classification.

## Other Changes and Enhancements

 * [msg:check_fix_conformance](../reference/message/check_fix_conformance.md#fixing-8-bit-content)
   now supports optionally detecting and fixing 8-bit charsets.
 * [smtp_server_data](../reference/events/smtp_server_data.md) event enables
   once-per-transaction processing of a message and recipient list modification
   for alias expansion and legal capture.
 * Admin bounces and scheduled queue suspensions can now optionally target the
   complete queue name instead of matching by domain/campaign/tenant.  This is
   useful in certain automation scenarios where you wish to target a specific
   queue precisely.  The kcli commands support a `--queue` option to select the
   queue name, while the API expose that via a `queue_names` field.
 * New [kcli xfer](../reference/kcli/xfer.md) and [kcli
   xfer-cancel](../reference/kcli/xfer-cancel.md) commands enable migration
   of queues to alternative kumomta nodes as part of operational tasks such
   draining a queue for decomissioning or scaling down infrastructure.  These
   commands are building blocks for you to deploy auto-scaling or similar
   functionality within your infrastructure orchestration. The new
   [xfer_message_received](../reference/events/xfer_message_received.md) can be
   used to fixup messages as they are arrive on the target node via xfer.
   `XferOut` and `XferIn` are two new [log record](../reference/log_record.md)
   types associated with message transfers. The kcli commands have
   corresponding HTTP API endpoints:
   [xfer](../reference/rapidoc.md/#post-/api/admin/xfer/v1) and
   [xfer-cancel](../reference/rapidoc.md/#post-/api/admin/xfer/cancel/v1) #311
 * New [kumo.file_type](../reference/kumo.file_type/index.md) module provides
   functions for reasoning about file types.
 * [kumo.amqp.build_client](../reference/kumo.amqp/build_client.md) is
   deprecated in favor of
   [kumo.amqp.basic_publish](../reference/kumo.amqp/basic_publish.md).
 * New [kumo.dns.ptr_host](../reference/kumo.dns/ptr_host.md),
   [kumo.dns.reverse_ip](../reference/kumo.dns/reverse_ip.md),
   [kumo.dns.define_resolver](../reference/kumo.dns/define_resolver.md) and
   [kumo.dns.rbl_lookup](../reference/kumo.dns/rbl_lookup.md) functions. #269
 * new `smtp_server_rejections` counter to track the number of `Rejection` log
   records produced by the smtp listener. The service key is the listener
   address and port, and there is a `total` key that represents the total across
   all listeners.
 * new [kumo.spf.check_msg](../reference/kumo.spf/check_msg.md) convenience
   function for checking SPF and producing Authentication-Results once the
   data has been received.
 * new [kumo.crypto](../reference/kumo.crypto/index.md) module. Thanks to
   @dariomaiocchi! #395
 * new [Time](../reference/kumo.time/Time.md) and
   [TimeDelta](../reference/kumo.time/TimeDelta.md) objects.
 * new
   [smtp_server_rewrite_response](../reference/events/smtp_server_rewrite_response.md)
   event.
 * [msg:append_header](../reference/message/append_header.md) and
   [msg:prepend_header](../reference/message/prepend_header.md) both now accept
   an optional `ENCODE` parameter that opts in to wrapping or quoted-printable
   encoding the value as appropriate.
 * new [headermap:append](../reference/headermap/append.md) method for
   appending a header. This supplements the already available `:prepend`
   method.
 * new [kumo.string.wrap](../reference/string/wrap.md) function that
   enables manual wrapping of strings for use in, for example, header values.
 * new [msg:arc_verify](../reference/message/arc_verify.md) and
   [msg:arc_seal](../reference/message/arc_seal.md) functions. #16
 * Enable thundering herd protection for `dkim_key_cache` and
   `dkim_signer_cache`
 * new [policy-extras.mail_auth](../reference/policy-extras.mail_auth/index.md)
   module for performing mail authentication and producing an aggregate
   `Authentication-Results` header.
 * new [normalize_smtp_response](../reference/string/normalize_smtp_response.md)
   lua function and [jinja filter](../reference/template/normalize_smtp_response.md).
 * The default value for
   [prohibited_hosts](../reference/kumo/make_egress_path/prohibited_hosts.md)
   now also includes the IPv4 and IPv6 Any addresses.
 * [kumo.version](../reference/kumo/version.md) exposes the kumo version
   number to your policy scripts, allowing you to conditionally phrase them
   based on the running version of kumo.
 * [kumo.digest.sha225](../reference/kumo.digest/sha224.md),
   [kumo.digest.sha3_256](../reference/kumo.digest/sha3_256.md),
   [kumo.digest.sha3_384](../reference/kumo.digest/sha3_384.md) and
   [kumo.digest.sha3_512](../reference/kumo.digest/sha3_512.md) digest functions.
 * [kumo.digest.hmac_sha1](../reference/kumo.digest/hmac_sha1.md),
   [kumo.digest.hmac_sha224](../reference/kumo.digest/hmac_sha224.md),
   [kumo.digest.hamc_sha256](../reference/kumo.digest/hmac_sha256.md),
   [kumo.digest.hmac_sha384](../reference/kumo.digest/hmac_sha384.md) and
   [kumo.digest.hmac_sha512](../reference/kumo.digest/hmac_sha512.md) HMAC functions.
 * [kumo.start_esmtp_listener.require_proxy_protocol](../reference/kumo/start_esmtp_listener/require_proxy_protocol.md)
   enables support for the HA Proxy Protocol in the ESMTP listener, allowing it
   to pass through the `received_from` and `received_via` metadata from the
   proxy. Thanks to @Solvik and @cai-n! #440
<<<<<<< HEAD
 * `traffic-gen` now accepts a `--header` flag to add arbitrary 
   headers to generated messages when simulating traffic, useful for testing
   queue-specific flows or measuring latency impacts introduced 
   by custom header manipulation. Thanks to @cristian-porta! #434
=======
 * You may now specify the `template_dialect` when using the HTTP injection
   API to select between `Jinja`, `Handlebars` or `Static`.  Similarly,
   `kumo.string.eval_template` now supports an optional dialect parameter.
>>>>>>> 027e3e9f

## Fixes

 * smtp server would incorrectly return a 451 instead of a 452 status when
   `max_recipients_per_message` or `max_messages_per_connection` limits
   were exceeded.
 * spf: a `NoRecordsFound` response from DNS during an `exists:` rule check
   could cause the result to incorrectly be reported a `temperror`
 * spf: `%{h}` macro expansion could incorrectly enclose the domain in double quotes
 * spf: relax macro parsing to allow spaces in, for example, explanation txt records
 * kumo.spf.check_host: `%{h}` will be assumed to have the value of the
   `domain` field when `sender` is not set, as `ehlo_domain` won't be set in
   the connection context until after `smtp_server_ehlo` returns successfully.
 * [kumo.start_esmtp_listener.line_length_hard_limit](../reference/kumo/start_esmtp_listener/line_length_hard_limit.md)
   could by off-by-two in certain cases when applied to DATA, and could
   sometimes allow up to 1024 bytes for a single SMTP command outside of DATA,
   even though the limit was set smaller.
 * Message builder API didn't quote every possible character that needed to be
   quoted in the display name of a mailbox. #428
 * Incorrectly treated a 552 as a transient failure for non-RCPT-TO 552
   responses. #431
 * spf: we now populate `smtp.mailfrom` in the Authentication-Results props map.
 * [keysource](../reference/keysource.md) now supports inline binary bytes
   being passed via `key_data`.  Previously, only UTF-8 strings could be
   passed that way.
 * [keysource](../reference/keysource.md) now supports callback/event based
   data loading, which is similar to inline `key_data`, but allows for more
   efficient cache keys that use less RAM.
 * dkim verification would incorrectly treat `i=@fexample.net` as a valid
   subdomain of `d=example.net`.
 * [mx_list](../reference/kumo/make_queue_config/protocol.md) says that
   the list of addresses are tried in the order specified, but they were
   incorrectly tried in the reverse of that order (because internally that list
   is placed into a LIFO stack).  This has now been corrected and the
   connection plan now follows the ordering of your `mx_list`.  You might
   consider using [kumo.version](../reference/kumo/version.md) to accommodate
   this change in behavior.<|MERGE_RESOLUTION|>--- conflicted
+++ resolved
@@ -114,16 +114,13 @@
    enables support for the HA Proxy Protocol in the ESMTP listener, allowing it
    to pass through the `received_from` and `received_via` metadata from the
    proxy. Thanks to @Solvik and @cai-n! #440
-<<<<<<< HEAD
  * `traffic-gen` now accepts a `--header` flag to add arbitrary 
    headers to generated messages when simulating traffic, useful for testing
    queue-specific flows or measuring latency impacts introduced 
    by custom header manipulation. Thanks to @cristian-porta! #434
-=======
  * You may now specify the `template_dialect` when using the HTTP injection
    API to select between `Jinja`, `Handlebars` or `Static`.  Similarly,
    `kumo.string.eval_template` now supports an optional dialect parameter.
->>>>>>> 027e3e9f
 
 ## Fixes
 
